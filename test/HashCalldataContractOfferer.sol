//SPDX-License-Identifier: MIT
pragma solidity ^0.8.13;

import {
    ERC20Interface,
    ERC721Interface,
    ERC1155Interface
} from "../interfaces/AbridgedTokenInterfaces.sol";

import { ItemType } from "../lib/ConsiderationEnums.sol";

import {
    ReceivedItem,
    Schema,
    SpentItem,
    ZoneParameters
} from "../lib/ConsiderationStructs.sol";

import { ItemType } from "../lib/ConsiderationEnums.sol";

import {
    ConsiderationInterface
} from "../interfaces/ConsiderationInterface.sol";

import {
    ContractOffererInterface
} from "../interfaces/ContractOffererInterface.sol";

contract HashCalldataContractOfferer is ContractOffererInterface {
    error NativeTokenTransferFailed();

    event GenerateOrderDataHash(bytes32 orderHash, bytes32 dataHash);
    event RatifyOrderDataHash(bytes32 orderHash, bytes32 dataHash);

    address private _SEAPORT;
    address internal _expectedOfferRecipient;

    mapping(bytes32 => bytes32) public orderHashToGenerateOrderDataHash;
    mapping(bytes32 => bytes32) public orderHashToRatifyOrderDataHash;

    receive() external payable {}

    constructor(address seaport) {
        _SEAPORT = seaport;
    }

    /**
     * @dev Generates an order with the specified minimum and maximum spent
     *      items. Validates data hash set in activate.
     */
    function generateOrder(
        address fulfiller,
        SpentItem[] calldata a,
        SpentItem[] calldata b,
        bytes calldata c
    )
        external
        virtual
        override
        returns (SpentItem[] memory offer, ReceivedItem[] memory consideration)
    {
        {
            (bool success, ) = payable(_SEAPORT).call{
                value: _getOfferedNativeTokens(a)
            }("");

            if (!success) {
                revert NativeTokenTransferFailed();
            }

            // Create a variable to store msg.data in memory
            bytes memory data = new bytes(msg.data.length);

            // Copy msg.data to memory
            assembly {
                calldatacopy(add(data, 0x20), 0, calldatasize())
            }

            bytes32 calldataHash = keccak256(data);

            uint256 contractOffererNonce = ConsiderationInterface(_SEAPORT)
                .getContractOffererNonce(address(this));

            bytes32 orderHash = bytes32(
                contractOffererNonce ^ (uint256(uint160(address(this))) << 96)
            );

            // Store the hash of msg.data
            orderHashToGenerateOrderDataHash[orderHash] = calldataHash;

            emit GenerateOrderDataHash(orderHash, calldataHash);
        }

        return previewOrder(msg.sender, fulfiller, a, b, c);
    }

    /**
     * @dev View function to preview an order generated in response to a minimum
     *      set of received items, maximum set of spent items, and context
     *      (supplied as extraData).
     */
    function previewOrder(
        address caller,
        address,
        SpentItem[] calldata a,
        SpentItem[] calldata b,
        bytes calldata
    )
        public
        view
        override
        returns (SpentItem[] memory offer, ReceivedItem[] memory consideration)
    {
        require(
            caller == _SEAPORT,
            "HashCalldataContractOfferer: caller not seaport"
        );
        return (a, _convertSpentToReceived(b));
    }

    /**
     * @dev Ratifies that the parties have received the correct items.
     *
     * @custom:param minimumReceived The minimum items that the caller was
     *                               willing to receive.
     * @custom:param maximumSpent    The maximum items that the caller was
<<<<<<< HEAD
     *                               willing to spend.
=======
     *                               willing tovspend.
>>>>>>> bbe06cdf
     * @custom:param context         The context of the order.
     * @custom:param orderHashes     The order hashes, unused here.
     * @custom:param contractNonce   The contract nonce, unused here.
     *
     * @return ratifyOrderMagicValue The magic value to indicate things are OK.
     */
    function ratifyOrder(
        SpentItem[] calldata /* minimumReceived */,
        ReceivedItem[] calldata /* maximumSpent */,
        bytes calldata /* context */,
        bytes32[] calldata /* orderHashes */,
        uint256 contractNonce
    ) external override returns (bytes4 /* ratifyOrderMagicValue */) {
        require(
            msg.sender == _SEAPORT,
            "HashCalldataContractOfferer: ratify caller not seaport"
        );

        // Ratify the order.
        {
            // Create a variable to store msg.data in memory
            bytes memory data = new bytes(msg.data.length);

            // Copy msg.data to memory
            assembly {
                calldatacopy(add(data, 0x20), 0, calldatasize())
            }

            bytes32 calldataHash = keccak256(data);

            bytes32 orderHash = bytes32(
                contractNonce ^ (uint256(uint160(address(this))) << 96)
            );

            // Store the hash of msg.data
            orderHashToRatifyOrderDataHash[orderHash] = calldataHash;

            emit RatifyOrderDataHash(orderHash, calldataHash);
        }

        return this.ratifyOrder.selector;
    }

    /**
     * @dev Allows us to set Seaport address following deployment.
     *
     * @param seaportAddress The Seaport address.
     */
    function setSeaportAddress(address seaportAddress) external {
        _SEAPORT = seaportAddress;
    }

    function getSeaportMetadata()
        external
        pure
        override(ContractOffererInterface)
        returns (string memory name, Schema[] memory schemas)
    {
        // Return the metadata.
        name = "TestCalldataHashContractOfferer";
        schemas = new Schema[](1);
        schemas[0].id = 1337;
        schemas[0].metadata = new bytes(0);
    }

    function _convertSpentToReceived(
        SpentItem[] calldata spentItems
    ) internal view returns (ReceivedItem[] memory) {
        ReceivedItem[] memory receivedItems = new ReceivedItem[](
            spentItems.length
        );
        for (uint256 i = 0; i < spentItems.length; ++i) {
            receivedItems[i] = _convertSpentToReceived(spentItems[i]);
        }
        return receivedItems;
    }

    function _convertSpentToReceived(
        SpentItem calldata spentItem
    ) internal view returns (ReceivedItem memory) {
        return
            ReceivedItem({
                itemType: spentItem.itemType,
                token: spentItem.token,
                identifier: spentItem.identifier,
                amount: spentItem.amount,
                recipient: payable(address(this))
            });
    }

    function _getOfferedNativeTokens(
        SpentItem[] calldata offer
    ) internal pure returns (uint256 amount) {
        for (uint256 i = 0; i < offer.length; ++i) {
            SpentItem memory item = offer[i];
            if (item.itemType == ItemType.NATIVE) {
                amount += item.amount;
            }
        }
    }

    /**
     * @dev Enable accepting ERC1155 tokens via safeTransfer.
     */
    function onERC1155Received(
        address,
        address,
        uint256,
        uint256,
        bytes calldata
    ) external pure returns (bytes4) {
        return this.onERC1155Received.selector;
    }

    function setExpectedOfferRecipient(address expectedOfferRecipient) public {
        _expectedOfferRecipient = expectedOfferRecipient;
    }
}<|MERGE_RESOLUTION|>--- conflicted
+++ resolved
@@ -124,11 +124,7 @@
      * @custom:param minimumReceived The minimum items that the caller was
      *                               willing to receive.
      * @custom:param maximumSpent    The maximum items that the caller was
-<<<<<<< HEAD
      *                               willing to spend.
-=======
-     *                               willing tovspend.
->>>>>>> bbe06cdf
      * @custom:param context         The context of the order.
      * @custom:param orderHashes     The order hashes, unused here.
      * @custom:param contractNonce   The contract nonce, unused here.
